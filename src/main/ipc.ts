--- conflicted
+++ resolved
@@ -18,7 +18,6 @@
 import { setBadgeCount } from "./appBadge";
 import { autoStart } from "./autoStart";
 import { VENCORD_FILES_DIR, VENCORD_QUICKCSS_FILE, VENCORD_THEMES_DIR } from "./constants";
-<<<<<<< HEAD
 import { getAccentColor, mainWin } from "./mainWindow";
 import { Settings } from "./settings";
 import {
@@ -30,10 +29,7 @@
     pickTrayIcon,
     setTrayIcon
 } from "./tray";
-=======
-import { mainWin } from "./mainWindow";
 import { Settings, State } from "./settings";
->>>>>>> 485eb8ea
 import { handle, handleSync } from "./utils/ipcWrappers";
 import { PopoutWindows } from "./utils/popout";
 import { isDeckGameMode, showGamePage } from "./utils/steamOS";
