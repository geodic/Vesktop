--- conflicted
+++ resolved
@@ -33,13 +33,9 @@
     },
     fileManager: {
         showItemInFolder: (path: string) => invoke<void>(IpcEvents.SHOW_ITEM_IN_FOLDER, path),
-<<<<<<< HEAD
-        selectVencordDir: () => invoke<LiteralUnion<"cancelled" | "invalid", string>>(IpcEvents.SELECT_VENCORD_DIR),
+        getVencordDir: () => sendSync<string | undefined>(IpcEvents.GET_VENCORD_DIR),
+        selectVencordDir: (value?: null) => invoke<"cancelled" | "invalid" | "ok">(IpcEvents.SELECT_VENCORD_DIR, value),
         selectImagePath: () => invoke<LiteralUnion<"cancelled", string>>(IpcEvents.SELECT_IMAGE_PATH)
-=======
-        getVencordDir: () => sendSync<string | undefined>(IpcEvents.GET_VENCORD_DIR),
-        selectVencordDir: (value?: null) => invoke<"cancelled" | "invalid" | "ok">(IpcEvents.SELECT_VENCORD_DIR, value)
->>>>>>> 9acc6652
     },
     settings: {
         get: () => sendSync<Settings>(IpcEvents.GET_SETTINGS),
